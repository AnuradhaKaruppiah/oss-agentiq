--- conflicted
+++ resolved
@@ -15,14 +15,13 @@
 import argparse
 import asyncio
 import os
-
 from typing import get_args
 
 import pytest
-<<<<<<< HEAD
 import uvicorn
 from mcp.server.fastmcp.server import FastMCP
 from mcp.types import TextContent
+from pydantic import ValidationError
 from pydantic.networks import HttpUrl
 from pytest_httpserver import HTTPServer
 
@@ -47,12 +46,6 @@
         raise RuntimeError(f"Error message: {param}")
 
     return s
-=======
-from pydantic import ValidationError
-from pytest_httpserver import HTTPServer
-
-from aiq.tool.mcp.mcp_client import model_from_mcp_schema
->>>>>>> 0e3a98b9
 
 
 @pytest.fixture(name="test_mcp_server")
@@ -180,7 +173,40 @@
     m = _model.model_validate(test_input)
     assert isinstance(m, _model)
 
-<<<<<<< HEAD
+    # Check that the optional field with no default is
+    # 1. present
+    # 2. has a default value of None
+    # 3. has a type of str | None
+    assert hasattr(m, "optional_string_field_no_default")
+    assert m.optional_string_field_no_default is None
+    field_type = m.model_fields["optional_string_field_no_default"].annotation
+    args = get_args(field_type)
+    assert str in args and type(None) in args, f"Expected str | None, got {field_type}"
+
+    # Check that the optional union field is present
+    assert hasattr(m, "optional_union_field")
+    assert m.optional_union_field is None
+    field_type = m.model_fields["optional_union_field"].annotation
+    args = get_args(field_type)
+    assert str in args and type(None) in args and int in args, f"Expected str | None | int, got {field_type}"
+
+
+def test_schema_missing_required_fields_raises(sample_schema):
+    """Ensure that the required descriptor is respected in the schema generation"""
+    _model = model_from_mcp_schema("test_model", sample_schema)
+
+    incomplete_input = {
+        "required_string_field": "ok",  # 'required_int_field' is missing
+        "required_float_field": 5.5
+    }
+
+    with pytest.raises(ValidationError) as exc_info:
+        _model.model_validate(incomplete_input)
+
+    errors = exc_info.value.errors()
+    missing_fields = {e['loc'][0] for e in errors if e['type'] == 'missing'}
+    assert 'required_int_field' in missing_fields
+
 
 @pytest.fixture(name="mcp_client", params=["stdio", "sse", "streamable-http"])
 async def mcp_client_fixture(request: pytest.FixtureRequest):
@@ -313,39 +339,4 @@
 
     args = parser.parse_args()
 
-    _create_test_mcp_server(port=8122).run(transport=args.transport)
-=======
-    # Check that the optional field with no default is
-    # 1. present
-    # 2. has a default value of None
-    # 3. has a type of str | None
-    assert hasattr(m, "optional_string_field_no_default")
-    assert m.optional_string_field_no_default is None
-    field_type = m.model_fields["optional_string_field_no_default"].annotation
-    args = get_args(field_type)
-    assert str in args and type(None) in args, f"Expected str | None, got {field_type}"
-
-    # Check that the optional union field is present
-    assert hasattr(m, "optional_union_field")
-    assert m.optional_union_field is None
-    field_type = m.model_fields["optional_union_field"].annotation
-    args = get_args(field_type)
-    assert str in args and type(None) in args and int in args, f"Expected str | None | int, got {field_type}"
-
-
-def test_schema_missing_required_fields_raises(sample_schema):
-    """Ensure that the required descriptor is respected in the schema generation"""
-    _model = model_from_mcp_schema("test_model", sample_schema)
-
-    incomplete_input = {
-        "required_string_field": "ok",  # 'required_int_field' is missing
-        "required_float_field": 5.5
-    }
-
-    with pytest.raises(ValidationError) as exc_info:
-        _model.model_validate(incomplete_input)
-
-    errors = exc_info.value.errors()
-    missing_fields = {e['loc'][0] for e in errors if e['type'] == 'missing'}
-    assert 'required_int_field' in missing_fields
->>>>>>> 0e3a98b9
+    _create_test_mcp_server(port=8122).run(transport=args.transport)