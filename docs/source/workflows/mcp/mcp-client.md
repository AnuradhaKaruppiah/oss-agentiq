<!--
SPDX-FileCopyrightText: Copyright (c) 2025, NVIDIA CORPORATION & AFFILIATES. All rights reserved.
SPDX-License-Identifier: Apache-2.0

Licensed under the Apache License, Version 2.0 (the "License");
you may not use this file except in compliance with the License.
You may obtain a copy of the License at

http://www.apache.org/licenses/LICENSE-2.0

Unless required by applicable law or agreed to in writing, software
distributed under the License is distributed on an "AS IS" BASIS,
WITHOUT WARRANTIES OR CONDITIONS OF ANY KIND, either express or implied.
See the License for the specific language governing permissions and
limitations under the License.
-->

# NeMo Agent Toolkit as an MCP Client

Model Context Protocol (MCP) is an open protocol developed by Anthropic that standardizes how applications provide context to LLMs. You can read more about MCP [here](https://modelcontextprotocol.io/introduction).

You can use NeMo Agent toolkit as an MCP Client to connect to and use tools served by remote MCP servers.

This guide will cover how to use NeMo Agent toolkit as an MCP Client. For more information on how to use NeMo Agent toolkit as an MCP Server, please refer to the [MCP Server](./mcp-server.md) documentation.

## Usage
Tools served by remote MCP servers can be leveraged as NeMo Agent toolkit functions through configuration of an `mcp_tool_wrapper`.

```python
class MCPToolConfig(FunctionBaseConfig, name="mcp_tool_wrapper"):
    """
    Function which connects to a Model Context Protocol (MCP) server and wraps the selected tool as a NeMo Agent toolkit
    function.
    """
    # Add your custom configuration parameters here
    url: HttpUrl | None = Field(default=None, description="The URL of the MCP server (for SSE mode)")
    mcp_tool_name: str = Field(description="The name of the tool served by the MCP Server that you want to use")
<<<<<<< HEAD
    client_type: str = Field(default="sse", description="The type of client to use ('sse' or 'stdio')")
    command: str | None = Field(default=None, description="The command to run for stdio mode (e.g. 'mcp-server')")
    args: list[str] | None = Field(default=None, description="Additional arguments for the stdio command")
    env: dict[str, str] | None = Field(default=None, description="Environment variables to set for the stdio process")
    description: str | None = Field(
        default=None,
        description="""
=======
    description: str | None = Field(default=None,
                                    description="""
>>>>>>> 0e3a98b9
        Description for the tool that will override the description provided by the MCP server. Should only be used if
        the description provided by the server is poor or nonexistent
        """)
    return_exception: bool = Field(default=True,
                                   description="""
        If true, the tool will return the exception message if the tool call fails.
        If false, raise the exception.
        """)

```
<<<<<<< HEAD
=======
In addition to the URL of the server, the configuration also takes as a parameter the name of the MCP tool you want to use as an NeMo Agent toolkit function. This is required because MCP servers can serve multiple tools, and for this wrapper we want to maintain a one-to-one relationship between NeMo Agent toolkit functions and MCP tools. This means that if you want to include multiple tools from an MCP server you will configure multiple `mcp_tool_wrappers`.
>>>>>>> 0e3a98b9

The configuration supports two client types:

1. **SSE (Server-Sent Events)**: The default client type that connects to an MCP server over HTTP. This is the primary and recommended mode for most use cases.
2. **STDIO**: A mode that launches the MCP server as a `subprocess` and communicates with it through standard input/output.

### SSE Mode Configuration
For SSE mode, you only need to specify the server URL and the tool name:

```yaml
functions:
  mcp_tool_a:
    _type: mcp_tool_wrapper
    url: "http://localhost:8080/sse"
    mcp_tool_name: tool_a
  mcp_tool_b:
    _type: mcp_tool_wrapper
    url: "http://localhost:8080/sse"
    mcp_tool_name: tool_b
```

### STDIO Mode Configuration
For STDIO mode, you need to specify the command to run and any additional arguments or environment variables:

```yaml
functions:
  github_mcp:
    _type: mcp_tool_wrapper
    client_type: stdio
    command: "docker"
    args: [
      "run",
      "-i",
      "--rm",
      "-e",
      "GITHUB_PERSONAL_ACCESS_TOKEN",
      "ghcr.io/github/github-mcp-server"
    ]
    env:
      GITHUB_PERSONAL_ACCESS_TOKEN: "${input:github_token}"
    mcp_tool_name: "github_tool"
```

The optional configuration parameters (`description` and `return_exception`) provide additional control over the tool behavior. The `description` parameter should only be used if the description provided by the MCP server is not sufficient, or if there is no description provided by the server. The `return_exception` parameter controls whether exceptions are returned as messages or raised directly.

Once configured, a Pydantic input schema will be generated based on the input schema provided by the MCP server. This input schema is included with the configured function and is accessible by any agent or function calling the configured `mcp_tool_wrapper` function. The `mcp_tool_wrapper` function can accept the following type of arguments as long as they satisfy the input schema:
 * a validated instance of it's input schema
 * a string that represents a valid JSON
 * A python dictionary
 * Keyword arguments


## Example
The simple calculator workflow can be configured to use remote MCP tools. Sample configuration is provided in the `config-mcp-date.yml` file.

`examples/MCP/simple_calculator_mcp/configs/config-mcp-date.yml`:
```yaml
functions:
  mcp_time_tool:
    _type: mcp_tool_wrapper
    url: "http://localhost:8080/sse"
    mcp_tool_name: get_current_time
    description: "Returns the current date and time from the MCP server"
```

To run the simple calculator workflow using remote MCP tools, follow these steps:
1. Start the remote MCP server, `mcp-server-time`, by following the instructions in the `examples/MCP/simple_calculator_mcp/deploy_external_mcp/README.md` file. Check that the server is running by running the following command:
```bash
docker ps --filter "name=mcp-proxy-aiq-time"
```
Sample output:
```
CONTAINER ID   IMAGE                      COMMAND                  CREATED      STATUS        PORTS                                       NAMES
4279653533ec   time_service-time_server   "mcp-proxy --pass-en…"   9 days ago   Up 41 hours   0.0.0.0:8080->8080/tcp, :::8080->8080/tcp   mcp-proxy-aiq-time
```

2. Run the workflow using the `aiq run` command.
```bash
aiq run --config_file examples/MCP/simple_calculator_mcp/configs/config-mcp-date.yml --input "Is the product of 2 * 4 greater than the current hour of the day?"
```
This will use the `mcp_time_tool` function to get the current hour of the day from the MCP server.

### Using STDIO Mode
Alternatively, you can run the same example using stdio mode with the `config-mcp-date-stdio.yml` configuration:

```yaml
functions:
  mcp_time_tool:
    _type: mcp_tool_wrapper
    client_type: stdio
    command: "python"
    args: ["-m", "mcp_server_time", "--local-timezone=America/Los_Angeles"]
    mcp_tool_name: get_current_time
    description: "Returns the current date and time from the MCP server"
```

This configuration launches the MCP server directly as a `subprocess` instead of connecting to a running server. Run it with:
```bash
aiq run --config_file examples/simple_calculator/configs/config-mcp-date-stdio.yml --input "Is the product of 2 * 4 greater than the current hour of the day?"
```
Ensure that MCP server time package is installed in your environment before running the workflow.
```bash
uv pip install mcp-server-time
```

## Displaying MCP Tools
The `aiq info mcp` command can be used to list the tools served by an MCP server.
```bash
aiq info mcp --url http://localhost:8080/sse
```

Sample output:
```
get_current_time
convert_time
```

To get more detailed information about a specific tool, you can use the `--tool` flag.
```bash
aiq info mcp --url http://localhost:8080/sse --tool get_current_time
```
Sample output:
```
Tool: get_current_time
Description: Get current time in a specific timezones
Input Schema:
{
  "properties": {
    "timezone": {
      "description": "IANA timezone name (e.g., 'America/New_York', 'Europe/London'). Use 'UTC' as local timezone if no timezone provided by the user.",
      "title": "Timezone",
      "type": "string"
    }
  },
  "required": [
    "timezone"
  ],
  "title": "GetCurrentTimeInputSchema",
  "type": "object"
}
------------------------------------------------------------
```<|MERGE_RESOLUTION|>--- conflicted
+++ resolved
@@ -35,7 +35,6 @@
     # Add your custom configuration parameters here
     url: HttpUrl | None = Field(default=None, description="The URL of the MCP server (for SSE mode)")
     mcp_tool_name: str = Field(description="The name of the tool served by the MCP Server that you want to use")
-<<<<<<< HEAD
     client_type: str = Field(default="sse", description="The type of client to use ('sse' or 'stdio')")
     command: str | None = Field(default=None, description="The command to run for stdio mode (e.g. 'mcp-server')")
     args: list[str] | None = Field(default=None, description="Additional arguments for the stdio command")
@@ -43,10 +42,6 @@
     description: str | None = Field(
         default=None,
         description="""
-=======
-    description: str | None = Field(default=None,
-                                    description="""
->>>>>>> 0e3a98b9
         Description for the tool that will override the description provided by the MCP server. Should only be used if
         the description provided by the server is poor or nonexistent
         """)
@@ -57,11 +52,6 @@
         """)
 
 ```
-<<<<<<< HEAD
-=======
-In addition to the URL of the server, the configuration also takes as a parameter the name of the MCP tool you want to use as an NeMo Agent toolkit function. This is required because MCP servers can serve multiple tools, and for this wrapper we want to maintain a one-to-one relationship between NeMo Agent toolkit functions and MCP tools. This means that if you want to include multiple tools from an MCP server you will configure multiple `mcp_tool_wrappers`.
->>>>>>> 0e3a98b9
-
 The configuration supports two client types:
 
 1. **SSE (Server-Sent Events)**: The default client type that connects to an MCP server over HTTP. This is the primary and recommended mode for most use cases.
