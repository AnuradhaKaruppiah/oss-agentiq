--- conflicted
+++ resolved
@@ -52,14 +52,7 @@
         """)
 
 ```
-<<<<<<< HEAD
-The configuration supports two client types:
-=======
 In addition to the URL of the server, the configuration also takes as a parameter the name of the MCP tool you want to use as a NeMo Agent toolkit function. This is required because MCP servers can serve multiple tools, and for this wrapper we want to maintain a one-to-one relationship between NeMo Agent toolkit functions and MCP tools. This means that if you want to include multiple tools from an MCP server you will configure multiple `mcp_tool_wrappers`.
->>>>>>> 202a0094
-
-1. **SSE (Server-Sent Events)**: The default client type that connects to an MCP server over HTTP. This is the primary and recommended mode for most use cases.
-2. **STDIO**: A mode that launches the MCP server as a `subprocess` and communicates with it through standard input/output.
 
 ### SSE Mode Configuration
 For SSE mode, you only need to specify the server URL and the tool name:
