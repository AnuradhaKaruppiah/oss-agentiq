--- conflicted
+++ resolved
@@ -134,7 +134,6 @@
               - sympy__sympy-21055
 ```
 
-<<<<<<< HEAD
 ## Customizing the Input Dataset
 In some cases, the input dataset may not be in a format directly usable by the AIQ evaluation system. For example, it may be nested inside a larger structure or stored in a different format. To handle such cases, you can provide a `custom_script` that transforms the dataset into a compatible format.
 
@@ -168,12 +167,8 @@
 
 The transformed dataset should be in the configured `output_format` and written to the `output_path`.
 
-## AIQ Toolkit Built-in Evaluators
-AIQ toolkit provides the following built-in evaluator:
-=======
 ## NeMo Agent Toolkit Built-in Evaluators
-NeMo Agent toolkit provides the following built-in evaluator:
->>>>>>> efa4db13
+NeMo Agent toolkit provides the following built-in evaluators:
 - `ragas` - An evaluator to run and evaluate RAG-like workflows using the public RAGAS API.
 - `trajectory` - An evaluator to run and evaluate the LangChain agent trajectory.
 - `swe_bench` - An evaluator to run and evaluate the workflow on the SWE-Bench dataset.
